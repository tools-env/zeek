--- conflicted
+++ resolved
@@ -249,11 +249,8 @@
 extern OpaqueType* sha1_type;
 extern OpaqueType* sha256_type;
 extern OpaqueType* entropy_type;
-<<<<<<< HEAD
 extern OpaqueType* cardinality_type;
-=======
 extern OpaqueType* topk_type;
->>>>>>> 2f0671ae
 extern OpaqueType* bloomfilter_type;
 
 // Initializes globals that don't pertain to network/event analysis.
