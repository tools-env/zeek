# $Id:$

%include portmap-protocol.pac

# Add a function to the hook in the RPC connection to build the call Val.
refine casefunc RPC_BuildCallVal += {
	RPC_SERVICE_PORTMAP ->
		PortmapBuildCallVal(call, call.params.portmap);
};

# ... and a function invocation to handle successful portmap replies.
refine typeattr PortmapResults += &let {
	action_reply: bool = $context.connection.ProcessPortmapReply(this);
};

# ... and a function to handle failed portmap calls.
refine casefunc RPC_CallFailed += {
	RPC_SERVICE_PORTMAP	-> PortmapCallFailed(connection, call, status);
};

# Build portmap call Val.
function PortmapBuildCallVal(call: RPC_Call, params: PortmapParams): BroVal =
	case call.proc of {
		PMAPPROC_NULL, PMAPPROC_DUMP
			-> NULL;
		PMAPPROC_SET, PMAPPROC_UNSET
			-> PortmapBuildMappingVal(params.mapping);
		PMAPPROC_GETPORT
			-> PortmapBuildPortRequest(params.mapping);
		PMAPPROC_CALLIT
			-> PortmapBuildCallItVal(params.callit);
	};

function PortmapBuildPortVal(port: uint32, proto: uint32): BroPortVal
	%{
	// TODO: replace port with CheckPort(port)
	return new PortVal(port, proto == IPPROTO_TCP ?
					TRANSPORT_TCP : TRANSPORT_UDP);
	%}

function PortmapBuildMappingVal(params: PortmapMapping): BroVal
	%{
	RecordVal* mapping = new RecordVal(pm_mapping);

	mapping->Assign(0, new Val(params->prog(), TYPE_COUNT));
	mapping->Assign(1, new Val(params->vers(), TYPE_COUNT));
	mapping->Assign(2, PortmapBuildPortVal(params->port(),
	                                       params->proto()));

	return mapping;
	%}

function PortmapBuildPortRequest(params: PortmapMapping): BroVal
	%{
	RecordVal* request = new RecordVal(pm_port_request);

	request->Assign(0, new Val(params->prog(), TYPE_COUNT));
	request->Assign(1, new Val(params->vers(), TYPE_COUNT));
	request->Assign(2, new Val(params->proto() == IPPROTO_TCP, TYPE_BOOL));

	return request;
	%}

function PortmapBuildCallItVal(params: PortmapCallItParams): BroVal
	%{
	RecordVal* c = new RecordVal(pm_callit_request);

	c->Assign(0, new Val(params->prog(), TYPE_COUNT));
	c->Assign(1, new Val(params->vers(), TYPE_COUNT));
	c->Assign(2, new Val(params->proc(), TYPE_COUNT));
	c->Assign(3, new Val(params->params()->length(), TYPE_COUNT));

	return c;
	%}

function PortmapBuildDumpVal(params: PortmapDumpResults): BroVal
	%{
	TableVal* mappings = new TableVal(pm_mappings);

	for ( int i = 0; i < params->size(); ++i )
		{
		// The last element has cont()!=1 and this element doesn't contain a
		// mapping.
		if ((*params)[i]->cont() != 1)
			continue;
		Val* m = PortmapBuildMappingVal((*params)[i]->mapping());
		Val* index = new Val(i + 1, TYPE_COUNT);
		mappings->Assign(index, m);
		Unref(index);
		}

	return mappings;
	%}

refine connection RPC_Conn += {
	function ProcessPortmapReply(results: PortmapResults): bool
		%{
		RPC_Call const* call = results->call();
		PortmapParams const* params = call->params()->portmap();

		switch ( call->proc() ) {
		case PMAPPROC_NULL:
			BifEvent::generate_pm_request_null(bro_analyzer(), bro_analyzer()->Conn());
			break;

		case PMAPPROC_SET:
			BifEvent::generate_pm_request_set(bro_analyzer(),
				bro_analyzer()->Conn(),
				call->call_val(), results->set());
			break;

		case PMAPPROC_UNSET:
			BifEvent::generate_pm_request_unset(bro_analyzer(),
				bro_analyzer()->Conn(),
				call->call_val(), results->unset());
			break;

		case PMAPPROC_GETPORT:
			BifEvent::generate_pm_request_getport(bro_analyzer(),
				bro_analyzer()->Conn(),
				call->call_val(),
				PortmapBuildPortVal(results->getport(),
					params->mapping()->proto()));
			break;

		case PMAPPROC_DUMP:
			BifEvent::generate_pm_request_dump(bro_analyzer(),
				bro_analyzer()->Conn(),
				PortmapBuildDumpVal(results->dump()));
			break;

		case PMAPPROC_CALLIT:
			BifEvent::generate_pm_request_callit(bro_analyzer(),
				bro_analyzer()->Conn(),
				call->call_val(),
				new PortVal(results->callit()->port(),
					    TRANSPORT_UDP));
			break;

		default:
			return false;
		}

		return true;
		%}
};

function PortmapCallFailed(connection: RPC_Conn,
			call: RPC_Call,
			status: EnumRPCStatus): bool
	%{
	// BifEnum::rpc_status st = static_cast<BifEnum::rpc_status>(status);
<<<<<<< HEAD
	Val *st = new EnumVal(status, BifTypePtr::Enum::rpc_status);
=======
	Val *st = new EnumVal(status, BifType::Enum::rpc_status);
>>>>>>> cde60768

	switch ( call->proc() ) {
	case PMAPPROC_NULL:
		BifEvent::generate_pm_attempt_null(connection->bro_analyzer(),
			connection->bro_analyzer()->Conn(), st);
		break;

	case PMAPPROC_SET:
		BifEvent::generate_pm_attempt_set(connection->bro_analyzer(),
			connection->bro_analyzer()->Conn(), st, call->call_val());
		break;

	case PMAPPROC_UNSET:
		BifEvent::generate_pm_attempt_unset(connection->bro_analyzer(),
			connection->bro_analyzer()->Conn(), st, call->call_val());
		break;

	case PMAPPROC_GETPORT:
		BifEvent::generate_pm_attempt_getport(connection->bro_analyzer(),
			connection->bro_analyzer()->Conn(), st, call->call_val());
		break;

	case PMAPPROC_DUMP:
		BifEvent::generate_pm_attempt_dump(connection->bro_analyzer(),
			connection->bro_analyzer()->Conn(), st);
		break;

	case PMAPPROC_CALLIT:
		BifEvent::generate_pm_attempt_callit(connection->bro_analyzer(),
			connection->bro_analyzer()->Conn(), st, call->call_val());
		break;

	default:
		return false;
	}

	return true;
	%}<|MERGE_RESOLUTION|>--- conflicted
+++ resolved
@@ -150,11 +150,7 @@
 			status: EnumRPCStatus): bool
 	%{
 	// BifEnum::rpc_status st = static_cast<BifEnum::rpc_status>(status);
-<<<<<<< HEAD
-	Val *st = new EnumVal(status, BifTypePtr::Enum::rpc_status);
-=======
 	Val *st = new EnumVal(status, BifType::Enum::rpc_status);
->>>>>>> cde60768
 
 	switch ( call->proc() ) {
 	case PMAPPROC_NULL:
