--- conflicted
+++ resolved
@@ -40,7 +40,6 @@
  *  to change).
  */
 
-<<<<<<< HEAD
 class LogEmissary {
 public:
 	std::string Path() const { return path; }
@@ -77,22 +76,12 @@
 	 *  This function generates a log rotation message, which should trigger the
 	 *  bound thread to rotate its logs (if such functionality is supported).
 	 */
-	bool Rotate(string rotated_path, string postprocessor, double open,
-		    double close, bool terminating);
+	bool Rotate(string rotated_path double open, double close, bool terminating);
 	/**
 	 *  This function generates a Finish message, which tells the bound writer
 	 *  to flush any existing messages and close the file it's working with at
 	 *  the moment.  
 	 */
-=======
-	// Triggers rotation, if the writer supports that. (If not, it will
-	// be ignored).
-	bool Rotate(string rotated_path, double open, double close, bool terminating);
-
-	// Finishes writing to this logger regularly. Must not be called if
-	// an error has been indicated earlier. After calling this, no
-	// further writing must be performed.
->>>>>>> 78e69a0b
 	void Finish();
 	/**
 	 *  Assigns a new writer to this LogEmissary.  A LogEmissary will only support
@@ -112,7 +101,6 @@
 	QueueInterface<MessageEvent *>& push_queue;     		// Pushes messages to the thread
 	QueueInterface<MessageEvent *>& pull_queue;     		// Pulls notifications from the thread
 
-<<<<<<< HEAD
 	std::string path;
 	LogField* const *fields;
 	BulkWriteMessage *bMessage;                             // Aggregate individual log write messages until there's a timeout or we exceed the LOG_QUEUE_SZ threshold
@@ -140,17 +128,6 @@
 	LogWriter(LogEmissary& parent, QueueInterface<MessageEvent *>& in_q, QueueInterface<MessageEvent *>& out_q)
 	: BasicThread(in_q, out_q), parent(parent), buffered(false) { }
 	
-=======
-protected:
-	// Methods for writers to override. If any of these returs false, it
-	// will be assumed that a fatal error has occured that prevents the
-	// writer from further operation. It will then be disabled and
-	// deleted. When return false, the writer should also report the
-	// error via Error(). Note that even if a writer does not support the
-	// functionality for one these methods (like rotation), it must still
-	// return true if that is not to be considered a fatal error.
-	//
->>>>>>> 78e69a0b
 	// Called once for initialization of the writer.
 	virtual bool DoInit(string path, int num_fields,
 			    const LogField* const * fields) = 0;
@@ -225,32 +202,26 @@
 
 	void DeleteVals(LogVal** vals, const int num_fields);
 
-<<<<<<< HEAD
 	LogWriter& operator=(const LogWriter& target);
 protected:
-	bool RunPostProcessor(std::string fname, std::string postprocessor,
-				 std::string old_name, double open, double close,
-				 bool terminating);
+	// Signals to the log manager that a file has been rotated.
+	//
+	// new_name: The filename of the rotated file. old_name: The filename
+	// of the origina file.
+	//
+	// open/close: The timestamps when the original file was opened and
+	// closed, respectively.
+	//
+	// terminating: True if rotation request occured due to the main Bro
+	// process shutting down.
+	bool FinishedRotation(string new_name, string old_name, double open,
+				  doubel close, bool terminating);
 
 	LogEmissary& parent;
 	bool buffered;
 	const static int LOGWRITER_MAX_BUFSZ = 2048;
 	mutable char strbuf[LOGWRITER_MAX_BUFSZ];
 };
-=======
-	// Signals to the log manager that a file has been rotated.
-	//
-	// new_name: The filename of the rotated file. old_name: The filename
-	// of the origina file.
-	//
-	// open/close: The timestamps when the original file was opened and
-	// closed, respectively.
-	//
-	// terminating: True if rotation request occured due to the main Bro
-	// process shutting down.
-	bool FinishedRotation(string new_name, string old_name, double open,
-			      double close, bool terminating);
->>>>>>> 78e69a0b
 
 class RotateMessage : public MessageEvent
 {
