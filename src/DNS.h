--- conflicted
+++ resolved
@@ -265,14 +265,6 @@
 	virtual void Done();
 	virtual void ConnectionClosed(TCP_Endpoint* endpoint,
 					TCP_Endpoint* peer, int gen_event);
-<<<<<<< HEAD
-	virtual int RewritingTrace()
-		{
-		return BifConst::rewriting_dns_trace ||
-			TCP_ApplicationAnalyzer::RewritingTrace();
-		}
-=======
->>>>>>> cde60768
 
 	void ExpireTimer(double t);
 
