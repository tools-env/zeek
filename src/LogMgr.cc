// See the file "COPYING" in the main distribution directory for copyright.

#include <algorithm>

#include "LogMgr.h"
#include "Event.h"
#include "EventHandler.h"
#include "NetVar.h"
#include "Net.h"

#include "LogWriterAscii.h"
#include "LogWriterNone.h"

// Structure describing a log writer type.
struct LogWriterDefinition {
	bro_int_t type;			// The type.
	const char *name;		// Descriptive name for error messages.
	bool (*init)();			// An optional one-time initialization function.
	LogWriter* (*factory)();	// A factory function creating instances.
};

// Static table defining all availabel log writers.
LogWriterDefinition log_writers[] = {
	{ BifEnum::Log::WRITER_NONE,  "None", 0, LogWriterNone::Instantiate },
	{ BifEnum::Log::WRITER_ASCII, "Ascii", 0, LogWriterAscii::Instantiate },

	// End marker, don't touch.
	{ BifEnum::Log::WRITER_DEFAULT, "None", 0, (LogWriter* (*)())0 }
};

struct LogMgr::Filter {
	string name;
	EnumVal* id;
	Func* pred;
	Func* path_func;
	string path;
	Val* path_val;
	EnumVal* writer;
	bool local;
	bool remote;
	double interval;
	Func* postprocessor;

	int num_fields;
	LogField** fields;

	// Vector indexed by field number. Each element is a list of record
	// indices defining a path leading to the value across potential
	// sub-records.
	vector<list<int> > indices;

	~Filter();
};

struct LogMgr::WriterInfo {
	EnumVal* type;
	double open_time;
	Timer* rotation_timer;
	double interval;
	Func* postprocessor;
	LogWriter* writer;
	};

struct LogMgr::Stream {
 	EnumVal* id;
	bool enabled;
	string name;
	RecordType* columns;
	EventHandlerPtr event;
	list<Filter*> filters;

	typedef pair<int, string> WriterPathPair;

	typedef map<WriterPathPair, WriterInfo*> WriterMap;

	WriterMap writers;	// Writers indexed by id/path pair.

	~Stream();
	};

bool LogField::Read(SerializationFormat* fmt)
	{
	int t;
	int it;

	bool success = (fmt->Read(&name, "name") && fmt->Read(&secondary_name, "secondary_name") && 
			fmt->Read(&t, "type") && fmt->Read(&it, "subtype") );
	type = (TypeTag) t;
	subtype = (TypeTag) it;

	return success;
	}

bool LogField::Write(SerializationFormat* fmt) const
	{
	return (fmt->Write(name, "name") && fmt->Write(secondary_name, "secondary_name") && fmt->Write((int)type, "type") && 
			fmt->Write((int)subtype, "subtype"));
	}

LogVal::~LogVal()
	{
	if ( (type == TYPE_ENUM || type == TYPE_STRING || type == TYPE_FILE || type == TYPE_FUNC)
	     && present )
		delete val.string_val;

	if ( type == TYPE_TABLE && present )
		{
		for ( int i = 0; i < val.set_val.size; i++ )
			delete val.set_val.vals[i];

		delete [] val.set_val.vals;
		}

	if ( type == TYPE_VECTOR && present )
		{
		for ( int i = 0; i < val.vector_val.size; i++ )
			delete val.vector_val.vals[i];

		delete [] val.vector_val.vals;
		}

<<<<<<< HEAD
	if ( type == TYPE_PORT && present )
		delete val.port_val.proto;

=======
>>>>>>> 4b3cc95f
	}

bool LogVal::IsCompatibleType(BroType* t, bool atomic_only)
	{
	if ( ! t )
		return false;

	switch ( t->Tag() )	{
	case TYPE_BOOL:
	case TYPE_INT:
	case TYPE_COUNT:
	case TYPE_COUNTER:
	case TYPE_PORT:
	case TYPE_SUBNET:
	case TYPE_ADDR:
	case TYPE_DOUBLE:
	case TYPE_TIME:
	case TYPE_INTERVAL:
	case TYPE_ENUM:
	case TYPE_STRING:
	case TYPE_FILE:
	case TYPE_FUNC:
		return true;

	case TYPE_RECORD:
		return ! atomic_only;

	case TYPE_TABLE:
		{
		if ( atomic_only )
			return false;

		if ( ! t->IsSet() )
			return false;

		return IsCompatibleType(t->AsSetType()->Indices()->PureType());
		}

	case TYPE_VECTOR:
		{
		if ( atomic_only )
			return false;

		return IsCompatibleType(t->AsVectorType()->YieldType(), true);
		}

	default:
		return false;
	}

	return false;
	}

bool LogVal::Read(SerializationFormat* fmt)
	{
	int ty;

	if ( ! (fmt->Read(&ty, "type") && fmt->Read(&present, "present")) )
		return false;

	type = (TypeTag)(ty);

	if ( ! present )
		return true;

	switch ( type ) {
	case TYPE_BOOL:
	case TYPE_INT:
		return fmt->Read(&val.int_val, "int");

	case TYPE_COUNT:
	case TYPE_COUNTER:
		return fmt->Read(&val.uint_val, "uint");

<<<<<<< HEAD
	case TYPE_PORT:
		val.port_val.proto = new string;
		return fmt->Read(&val.port_val.port, "port") && fmt->Read(val.port_val.proto, "proto");
=======
	case TYPE_PORT: {
		int proto;
		if ( ! (fmt->Read(&val.port_val.port, "port") && fmt->Read(&proto, "proto") ) ) {
			return false;
		}
		
		switch (proto) {
			case 0:
				val.port_val.proto = TRANSPORT_UNKNOWN;
				break;
			case 1:
				val.port_val.proto = TRANSPORT_TCP;
				break;
			case 2:
				val.port_val.proto = TRANSPORT_UDP;
				break;
			case 3:
				val.port_val.proto = TRANSPORT_ICMP;
				break;
			default:
				return false;
		}
		return true;
		}
>>>>>>> 4b3cc95f

	case TYPE_SUBNET:
		{
		uint32 net[4];
		if ( ! (fmt->Read(&net[0], "net0") &&
			fmt->Read(&net[1], "net1") &&
			fmt->Read(&net[2], "net2") &&
			fmt->Read(&net[3], "net3") &&
			fmt->Read(&val.subnet_val.width, "width")) )
			return false;

#ifdef BROv6
		val.subnet_val.net[0] = net[0];
		val.subnet_val.net[1] = net[1];
		val.subnet_val.net[2] = net[2];
		val.subnet_val.net[3] = net[3];
#else
		val.subnet_val.net = net[0];
#endif
		return true;
		}

	case TYPE_ADDR:
		{
		uint32 addr[4];
		if ( ! (fmt->Read(&addr[0], "addr0") &&
			fmt->Read(&addr[1], "addr1") &&
			fmt->Read(&addr[2], "addr2") &&
			fmt->Read(&addr[3], "addr3")) )
			return false;

		val.addr_val[0] = addr[0];
#ifdef BROv6
		val.addr_val[1] = addr[1];
		val.addr_val[2] = addr[2];
		val.addr_val[3] = addr[3];
#endif
		return true;
		}

	case TYPE_DOUBLE:
	case TYPE_TIME:
	case TYPE_INTERVAL:
		return fmt->Read(&val.double_val, "double");

	case TYPE_ENUM:
	case TYPE_STRING:
	case TYPE_FILE:
	case TYPE_FUNC:
		{
		val.string_val = new string;
		return fmt->Read(val.string_val, "string");
		}

	case TYPE_TABLE:
		{
		if ( ! fmt->Read(&val.set_val.size, "set_size") )
			return false;

		val.set_val.vals = new LogVal* [val.set_val.size];

		for ( int i = 0; i < val.set_val.size; ++i )
			{
			val.set_val.vals[i] = new LogVal;

			if ( ! val.set_val.vals[i]->Read(fmt) )
				return false;
			}

		return true;
		}

	case TYPE_VECTOR:
		{
		if ( ! fmt->Read(&val.vector_val.size, "vector_size") )
			return false;

		val.vector_val.vals = new LogVal* [val.vector_val.size];

		for ( int i = 0; i < val.vector_val.size; ++i )
			{
			val.vector_val.vals[i] = new LogVal;

			if ( ! val.vector_val.vals[i]->Read(fmt) )
				return false;
			}

		return true;
		}

	default:
		reporter->InternalError("unsupported type %s in LogVal::Write", type_name(type));
	}

	return false;
	}

bool LogVal::Write(SerializationFormat* fmt) const
	{
	if ( ! (fmt->Write((int)type, "type") &&
		fmt->Write(present, "present")) )
		return false;

	if ( ! present )
		return true;

	switch ( type ) {
	case TYPE_BOOL:
	case TYPE_INT:
		return fmt->Write(val.int_val, "int");

	case TYPE_COUNT:
	case TYPE_COUNTER:
		return fmt->Write(val.uint_val, "uint");

	case TYPE_PORT:
<<<<<<< HEAD
		return fmt->Write(val.port_val.port, "port") && fmt->Write(*val.port_val.proto, "proto");
=======
		return fmt->Write(val.port_val.port, "port") && fmt->Write(val.port_val.proto, "proto");
>>>>>>> 4b3cc95f

	case TYPE_SUBNET:
		{
		uint32 net[4];
#ifdef BROv6
		net[0] = val.subnet_val.net[0];
		net[1] = val.subnet_val.net[1];
		net[2] = val.subnet_val.net[2];
		net[3] = val.subnet_val.net[3];
#else
		net[0] = val.subnet_val.net;
		net[1] = net[2] = net[3] = 0;
#endif
		return fmt->Write(net[0], "net0") &&
			fmt->Write(net[1], "net1") &&
			fmt->Write(net[2], "net2") &&
			fmt->Write(net[3], "net3") &&
			fmt->Write(val.subnet_val.width, "width");
		}

	case TYPE_ADDR:
		{
		uint32 addr[4];
		addr[0] = val.addr_val[0];
#ifdef BROv6
		addr[1] = val.addr_val[1];
		addr[2] = val.addr_val[2];
		addr[3] = val.addr_val[3];
#else
		addr[1] = addr[2] = addr[3] = 0;
#endif
		return fmt->Write(addr[0], "addr0") &&
			fmt->Write(addr[1], "addr1") &&
			fmt->Write(addr[2], "addr2") &&
			fmt->Write(addr[3], "addr3");
		}

	case TYPE_DOUBLE:
	case TYPE_TIME:
	case TYPE_INTERVAL:
		return fmt->Write(val.double_val, "double");

	case TYPE_ENUM:
	case TYPE_STRING:
	case TYPE_FILE:
	case TYPE_FUNC:
		return fmt->Write(*val.string_val, "string");

	case TYPE_TABLE:
		{
		if ( ! fmt->Write(val.set_val.size, "set_size") )
			return false;

		for ( int i = 0; i < val.set_val.size; ++i )
			{
			if ( ! val.set_val.vals[i]->Write(fmt) )
				return false;
			}

		return true;
		}

	case TYPE_VECTOR:
		{
		if ( ! fmt->Write(val.vector_val.size, "vector_size") )
			return false;

		for ( int i = 0; i < val.vector_val.size; ++i )
			{
			if ( ! val.vector_val.vals[i]->Write(fmt) )
				return false;
			}

		return true;
		}

	default:
		reporter->InternalError("unsupported type %s in LogVal::REad", type_name(type));
	}

	return false;
	}

LogMgr::Filter::~Filter()
	{
	for ( int i = 0; i < num_fields; ++i )
		delete fields[i];

	free(fields);

	Unref(path_val);
	}

LogMgr::Stream::~Stream()
	{
	Unref(columns);

	for ( WriterMap::iterator i = writers.begin(); i != writers.end(); i++ )
		{
		WriterInfo* winfo = i->second;

		if ( ! winfo )
			continue;

		if ( winfo->rotation_timer )
			timer_mgr->Cancel(winfo->rotation_timer);

		Unref(winfo->type);
		delete winfo->writer;
		delete winfo;
		}

	for ( list<Filter*>::iterator f = filters.begin(); f != filters.end(); ++f )
		delete *f;
	}

LogMgr::LogMgr()
	{
	}

LogMgr::~LogMgr()
	{
	for ( vector<Stream *>::iterator s = streams.begin(); s != streams.end(); ++s )
		delete *s;
	}

LogMgr::Stream* LogMgr::FindStream(EnumVal* id)
	{
	unsigned int idx = id->AsEnum();

	if ( idx >= streams.size() || ! streams[idx] )
		return 0;

	return streams[idx];
	}

LogMgr::WriterInfo* LogMgr::FindWriter(LogWriter* writer)
	{
	for ( vector<Stream *>::iterator s = streams.begin(); s != streams.end(); ++s )
		{
		if ( ! *s )
			continue;

		for ( Stream::WriterMap::iterator i = (*s)->writers.begin(); i != (*s)->writers.end(); i++ )
			{
			WriterInfo* winfo = i->second;

			if ( winfo && winfo->writer == writer )
				return winfo;
			}
		}

	return 0;
	}

void LogMgr::RemoveDisabledWriters(Stream* stream)
	{
	list<Stream::WriterPathPair> disabled;

	for ( Stream::WriterMap::iterator j = stream->writers.begin(); j != stream->writers.end(); j++ )
		{
		if ( j->second && j->second->writer->Disabled() )
			{
			delete j->second;
			disabled.push_back(j->first);
			}
		}

	for ( list<Stream::WriterPathPair>::iterator j = disabled.begin(); j != disabled.end(); j++ )
		stream->writers.erase(*j);
	}

bool LogMgr::CreateStream(EnumVal* id, RecordVal* sval)
	{
	RecordType* rtype = sval->Type()->AsRecordType();

	if ( ! same_type(rtype, BifType::Record::Log::Stream, 0) )
		{
		reporter->Error("sval argument not of right type");
		return false;
		}

	RecordType* columns = sval->Lookup(rtype->FieldOffset("columns"))
		->AsType()->AsTypeType()->Type()->AsRecordType();

	bool log_attr_present = false;

	for ( int i = 0; i < columns->NumFields(); i++ )
		{
		if ( ! (columns->FieldDecl(i)->FindAttr(ATTR_LOG)) )
		    continue;

		if ( ! LogVal::IsCompatibleType(columns->FieldType(i)) )
			{
			reporter->Error("type of field '%s' is not support for logging output",
				 columns->FieldName(i));

			return false;
			}

		log_attr_present = true;
		}

	if ( ! log_attr_present )
		{
		reporter->Error("logged record type does not have any &log attributes");
		return false;
		}

	Val* event_val = sval->Lookup(rtype->FieldOffset("ev"));
	Func* event = event_val ? event_val->AsFunc() : 0;

	if ( event )
		{
		// Make sure the event is prototyped as expected.
		FuncType* etype = event->FType()->AsFuncType();

		if ( ! etype->IsEvent() )
			{
			reporter->Error("stream event is a function, not an event");
			return false;
			}

		const type_list* args = etype->ArgTypes()->Types();

		if ( args->length() != 1 )
			{
			reporter->Error("stream event must take a single argument");
			return false;
			}

		if ( ! same_type((*args)[0], columns) )
			{
			reporter->Error("stream event's argument type does not match column record type");
			return new Val(0, TYPE_BOOL);
			}
		}

	// Make sure the vector has an entries for all streams up to the one
	// given.

	unsigned int idx = id->AsEnum();

	while ( idx >= streams.size() )
		streams.push_back(0);

	if ( streams[idx] )
		// We already know this one, delete the previous definition.
		delete streams[idx];

	// Create new stream.
	streams[idx] = new Stream;
	streams[idx]->id = id->Ref()->AsEnumVal();
	streams[idx]->enabled = true;
	streams[idx]->name = id->Type()->AsEnumType()->Lookup(idx);
	streams[idx]->event = event ? event_registry->Lookup(event->GetID()->Name()) : 0;
	streams[idx]->columns = columns->Ref()->AsRecordType();

	DBG_LOG(DBG_LOGGING, "Created new logging stream '%s', raising event %s",
		streams[idx]->name.c_str(), event ? streams[idx]->event->Name() : "<none>");

	return true;
	}

bool LogMgr::EnableStream(EnumVal* id)
	{
	Stream* stream = FindStream(id);

	if ( ! stream )
		return false;

	if ( stream->enabled )
		return true;

	stream->enabled = true;

	DBG_LOG(DBG_LOGGING, "Reenabled logging stream '%s'", stream->name.c_str());
	return true;
	}

bool LogMgr::DisableStream(EnumVal* id)
	{
	Stream* stream = FindStream(id);

	if ( ! stream )
		return false;

	if ( ! stream->enabled )
		return true;

	stream->enabled = false;

	DBG_LOG(DBG_LOGGING, "Disabled logging stream '%s'", stream->name.c_str());
	return true;
	}

// Helper for recursive record field unrolling.
bool LogMgr::TraverseRecord(Stream* stream, Filter* filter, RecordType* rt,
			    TableVal* include, TableVal* exclude, string path, list<int> indices)
	{
	for ( int i = 0; i < rt->NumFields(); ++i )
		{
		BroType* t = rt->FieldType(i);

		// Ignore if &log not specified.
		if ( ! rt->FieldDecl(i)->FindAttr(ATTR_LOG) )
			continue;

		list<int> new_indices = indices;
		new_indices.push_back(i);

		// Build path name.
		string new_path;

		if ( ! path.size() )
			new_path = rt->FieldName(i);
		else
			new_path = path + "." + rt->FieldName(i);

		if ( t->InternalType() == TYPE_INTERNAL_OTHER )
			{
			if ( t->Tag() == TYPE_RECORD )
				{
				// Recurse.
				if ( ! TraverseRecord(stream, filter,
						      t->AsRecordType(),
						      include,
						      exclude,
						      new_path,
						      new_indices) )
					return false;

				continue;
				}

			else if ( t->Tag() == TYPE_TABLE &&
				  t->AsTableType()->IsSet() )
				{
				// That's ok, we handle it below.
				}

			else if ( t->Tag() == TYPE_VECTOR )
				{
				// That's ok, we handle it below.
				}

			else if ( t->Tag() == TYPE_FILE )
				{
				// That's ok, we handle it below.
				}

			else if ( t->Tag() == TYPE_FUNC )
				{
				// That's ok, we handle it below.
				}

			else
				{
				reporter->Error("unsupported field type for log column");
				return false;
				}
			}

		// If include fields are specified, only include if explicitly listed.
		if ( include )
			{
			StringVal* new_path_val = new StringVal(new_path.c_str());
			bool result = include->Lookup(new_path_val);

			Unref(new_path_val);

			if ( ! result )
				continue;
			}

		// If exclude fields are specified, do not only include if listed.
		if ( exclude )
			{
			StringVal* new_path_val = new StringVal(new_path.c_str());
			bool result = exclude->Lookup(new_path_val);

			Unref(new_path_val);

			if ( result )
				continue;
			}

		// Alright, we want this field.

		filter->indices.push_back(new_indices);

		filter->fields = (LogField**)
			realloc(filter->fields,
				sizeof(LogField) * ++filter->num_fields);

		if ( ! filter->fields )
			{
			reporter->Error("out of memory in add_filter");
			return false;
			}

		LogField* field = new LogField();
		field->name = new_path;
		field->type = t->Tag();
		filter->fields[filter->num_fields - 1] = field;
		}

	return true;
	}

bool LogMgr::AddFilter(EnumVal* id, RecordVal* fval)
	{
	RecordType* rtype = fval->Type()->AsRecordType();

	if ( ! same_type(rtype, BifType::Record::Log::Filter, 0) )
		{
		reporter->Error("filter argument not of right type");
		return false;
		}

	Stream* stream = FindStream(id);
	if ( ! stream )
		return false;

	// Find the right writer type.
	int idx = rtype->FieldOffset("writer");
	EnumVal* writer = fval->LookupWithDefault(idx)->AsEnumVal();

	// Create a new Filter instance.

	Val* name = fval->LookupWithDefault(rtype->FieldOffset("name"));
	Val* pred = fval->LookupWithDefault(rtype->FieldOffset("pred"));
	Val* path_func = fval->LookupWithDefault(rtype->FieldOffset("path_func"));
	Val* log_local = fval->LookupWithDefault(rtype->FieldOffset("log_local"));
	Val* log_remote = fval->LookupWithDefault(rtype->FieldOffset("log_remote"));
	Val* interv = fval->LookupWithDefault(rtype->FieldOffset("interv"));
	Val* postprocessor = fval->LookupWithDefault(rtype->FieldOffset("postprocessor"));

	Filter* filter = new Filter;
	filter->name = name->AsString()->CheckString();
	filter->id = id->Ref()->AsEnumVal();
	filter->pred = pred ? pred->AsFunc() : 0;
	filter->path_func = path_func ? path_func->AsFunc() : 0;
	filter->writer = writer->Ref()->AsEnumVal();
	filter->local = log_local->AsBool();
	filter->remote = log_remote->AsBool();
	filter->interval = interv->AsInterval();
	filter->postprocessor = postprocessor ? postprocessor->AsFunc() : 0;

	Unref(name);
	Unref(pred);
	Unref(path_func);
	Unref(log_local);
	Unref(log_remote);
	Unref(interv);
	Unref(postprocessor);

	// Build the list of fields that the filter wants included, including
	// potentially rolling out fields.
	Val* include = fval->Lookup(rtype->FieldOffset("include"));
	Val* exclude = fval->Lookup(rtype->FieldOffset("exclude"));

	filter->num_fields = 0;
	filter->fields = 0;
	if ( ! TraverseRecord(stream, filter, stream->columns,
			      include ? include->AsTableVal() : 0,
			      exclude ? exclude->AsTableVal() : 0,
			      "", list<int>()) )
		return false;

	// Get the path for the filter.
	Val* path_val = fval->Lookup(rtype->FieldOffset("path"));

	if ( path_val )
		{
		filter->path = path_val->AsString()->CheckString();
		filter->path_val = path_val->Ref();
		}

	else
		{
		// If no path is given, it's derived based upon the value returned by
		// the first call to the filter's path_func (during first write).
		filter->path_val = 0;
		}

	// Remove any filter with the same name we might already have.
	RemoveFilter(id, filter->name);

	// Add the new one.
	stream->filters.push_back(filter);

#ifdef DEBUG
	ODesc desc;
	writer->Describe(&desc);

	DBG_LOG(DBG_LOGGING, "Created new filter '%s' for stream '%s'",
		filter->name.c_str(), stream->name.c_str());

	DBG_LOG(DBG_LOGGING, "   writer    : %s", desc.Description());
	DBG_LOG(DBG_LOGGING, "   path      : %s", filter->path.c_str());
	DBG_LOG(DBG_LOGGING, "   path_func : %s", (filter->path_func ? "set" : "not set"));
	DBG_LOG(DBG_LOGGING, "   pred      : %s", (filter->pred ? "set" : "not set"));

	for ( int i = 0; i < filter->num_fields; i++ )
		{
		LogField* field = filter->fields[i];
		DBG_LOG(DBG_LOGGING, "   field %10s: %s",
			field->name.c_str(), type_name(field->type));
		}
#endif

	return true;
	}

bool LogMgr::RemoveFilter(EnumVal* id, StringVal* name)
	{
	return RemoveFilter(id, name->AsString()->CheckString());
	}

bool LogMgr::RemoveFilter(EnumVal* id, string name)
	{
	Stream* stream = FindStream(id);
	if ( ! stream )
		return false;

	for ( list<Filter*>::iterator i = stream->filters.begin();
	      i != stream->filters.end(); ++i )
		{
		if ( (*i)->name == name )
			{
			Filter* filter = *i;
			stream->filters.erase(i);
			DBG_LOG(DBG_LOGGING, "Removed filter '%s' from stream '%s'",
				filter->name.c_str(), stream->name.c_str());
			delete filter;
			return true;
			}
		}

	// If we don't find the filter, we don't treat that as an error.
	DBG_LOG(DBG_LOGGING, "No filter '%s' for removing from stream '%s'",
		name.c_str(), stream->name.c_str());

	return true;
	}

bool LogMgr::Write(EnumVal* id, RecordVal* columns)
	{
	bool error = false;

	Stream* stream = FindStream(id);
	if ( ! stream )
		return false;

	if ( ! stream->enabled )
		return true;

	columns = columns->CoerceTo(stream->columns);

	if ( ! columns )
		{
		reporter->Error("incompatible log record type");
		return false;
		}

	// Raise the log event.
	if ( stream->event )
		{
		val_list* vl = new val_list(1);
		vl->append(columns->Ref());
		mgr.QueueEvent(stream->event, vl, SOURCE_LOCAL);
		}

	// Send to each of our filters.
	for ( list<Filter*>::iterator i = stream->filters.begin();
	      i != stream->filters.end(); ++i )
		{
		Filter* filter = *i;
		string path = filter->path;

		if ( filter->pred )
			{
			// See whether the predicates indicates that we want
			// to log this record.
			val_list vl(1);
			vl.append(columns->Ref());

			int result = 1;

			try
				{
				Val* v = filter->pred->Call(&vl);
				result = v->AsBool();
				Unref(v);
				}

			catch ( InterpreterException& e )
				{ /* Already reported. */ }

			if ( ! result )
				continue;
			}

		if ( filter->path_func )
			{
			val_list vl(3);
			vl.append(id->Ref());

			Val* path_arg;
			if ( filter->path_val )
				path_arg = filter->path_val;
			else
				path_arg = new StringVal("");

			vl.append(path_arg->Ref());

			Val* rec_arg;
			BroType* rt = filter->path_func->FType()->Args()->FieldType("rec");

			if ( rt->Tag() == TYPE_RECORD )
				rec_arg = columns->CoerceTo(rt->AsRecordType(), true);
			else
				// Can be TYPE_ANY here.
				rec_arg = columns->Ref();

			vl.append(rec_arg);

			Val* v = 0;

			try
				{
				v = filter->path_func->Call(&vl);
				}

			catch ( InterpreterException& e )
				{
				return false;
				}

			if ( ! v->Type()->Tag() == TYPE_STRING )
				{
				reporter->Error("path_func did not return string");
				Unref(v);
				return false;
				}

			if ( ! filter->path_val )
				{
				Unref(path_arg);
				filter->path = v->AsString()->CheckString();
				filter->path_val = v->Ref();
				}

			path = v->AsString()->CheckString();
			Unref(v);

#ifdef DEBUG
			DBG_LOG(DBG_LOGGING, "Path function for filter '%s' on stream '%s' return '%s'",
				filter->name.c_str(), stream->name.c_str(), path.c_str());
#endif
			}

		// See if we already have a writer for this path.
		Stream::WriterMap::iterator w =
			stream->writers.find(Stream::WriterPathPair(filter->writer->AsEnum(), path));

		LogWriter* writer = 0;

		if ( w != stream->writers.end() )
			// We know this writer already.
			writer = w->second ? w->second->writer : 0;

		else
			{
			// No, need to create one.

			// Copy the fields for LogWriter::Init() as it will take
			// ownership.
			LogField** arg_fields = new LogField*[filter->num_fields];

			for ( int j = 0; j < filter->num_fields; ++j )
				arg_fields[j] = new LogField(*filter->fields[j]);

			if ( filter->remote )
				remote_serializer->SendLogCreateWriter(stream->id,
								       filter->writer,
								       path,
								       filter->num_fields,
								       arg_fields);

			if ( filter->local )
				{
				writer = CreateWriter(stream->id, filter->writer,
						      path, filter->num_fields,
						      arg_fields);

				if ( ! writer )
					{
					Unref(columns);
					return false;
					}
				}
			else
				{
				// Insert a null pointer into the map to make
				// sure we don't try creating it again.
				stream->writers.insert(Stream::WriterMap::value_type(
				Stream::WriterPathPair(filter->writer->AsEnum(), path), 0));

				for( int i = 0; i < filter->num_fields; ++i)
					delete arg_fields[i];

				delete [] arg_fields;
				}
			}

		// Alright, can do the write now.

		if ( filter->local || filter->remote )
			{
			LogVal** vals = RecordToFilterVals(stream, filter, columns);

			if ( filter->remote )
				remote_serializer->SendLogWrite(stream->id,
								filter->writer,
								path,
								filter->num_fields,
								vals);

			if ( filter->local )
				{
				assert(writer);

				// Write takes ownership of vals.
				if ( ! writer->Write(filter->num_fields, vals) )
					error = true;
				}

			else
				DeleteVals(filter->num_fields, vals);

			}


#ifdef DEBUG
		DBG_LOG(DBG_LOGGING, "Wrote record to filter '%s' on stream '%s'",
			filter->name.c_str(), stream->name.c_str());
#endif
		}

	Unref(columns);

	if ( error )
		RemoveDisabledWriters(stream);

	return true;
	}

string LogMgr::TransportProtoToString(TransportProto p) {
	switch ( p ) {
		case TRANSPORT_UNKNOWN:
		       return "unknown";
		case TRANSPORT_TCP:
			return "tcp";
		case TRANSPORT_UDP:
			return "udp";
		case TRANSPORT_ICMP:
			return "icmp";
	}

	assert(false);
}

LogVal* LogMgr::ValToLogVal(Val* val, BroType* ty)
	{
	if ( ! ty )
		ty = val->Type();

	if ( ! val )
		return new LogVal(ty->Tag(), false);

	LogVal* lval = new LogVal(ty->Tag());

	switch ( lval->type ) {
	case TYPE_BOOL:
	case TYPE_INT:
		lval->val.int_val = val->InternalInt();
		break;

	case TYPE_ENUM:
		{
		const char* s =
			val->Type()->AsEnumType()->Lookup(val->InternalInt());

		lval->val.string_val = new string(s);
		break;
		}

	case TYPE_COUNT:
	case TYPE_COUNTER:
		lval->val.uint_val = val->InternalUnsigned();
		break;

	case TYPE_PORT:
		lval->val.port_val.port = val->AsPortVal()->Port();
<<<<<<< HEAD
		lval->val.port_val.proto = new string(TransportProtoToString(val->AsPortVal()->PortType()));
=======
		lval->val.port_val.proto = val->AsPortVal()->PortType();
>>>>>>> 4b3cc95f
		break;

	case TYPE_SUBNET:
		lval->val.subnet_val = *val->AsSubNet();
		break;

	case TYPE_ADDR:
		{
		addr_type t = val->AsAddr();
#ifdef BROv6
		copy_addr(t, lval->val.addr_val);
#else
		copy_addr(&t, lval->val.addr_val);
#endif
		break;
		}

	case TYPE_DOUBLE:
	case TYPE_TIME:
	case TYPE_INTERVAL:
		lval->val.double_val = val->InternalDouble();
		break;

	case TYPE_STRING:
		{
		const BroString* s = val->AsString();
		lval->val.string_val =
			new string((const char*) s->Bytes(), s->Len());
		break;
		}

	case TYPE_FILE:
		{
		const BroFile* f = val->AsFile();
		lval->val.string_val = new string(f->Name());
		break;
		}

	case TYPE_FUNC:
		{
		ODesc d;
		const Func* f = val->AsFunc();
		f->Describe(&d);
		lval->val.string_val = new string(d.Description());
		break;
		}

	case TYPE_TABLE:
		{
		ListVal* set = val->AsTableVal()->ConvertToPureList();
		if ( ! set )
			// ConvertToPureList has reported an internal warning
			// already. Just keep going by making something up.
			set = new ListVal(TYPE_INT);

		lval->val.set_val.size = set->Length();
		lval->val.set_val.vals = new LogVal* [lval->val.set_val.size];

		for ( int i = 0; i < lval->val.set_val.size; i++ )
			lval->val.set_val.vals[i] = ValToLogVal(set->Index(i));

		Unref(set);
		break;
		}

	case TYPE_VECTOR:
		{
		VectorVal* vec = val->AsVectorVal();
		lval->val.vector_val.size = vec->Size();
		lval->val.vector_val.vals =
			new LogVal* [lval->val.vector_val.size];

		for ( int i = 0; i < lval->val.vector_val.size; i++ )
			{
			lval->val.vector_val.vals[i] =
				ValToLogVal(vec->Lookup(i),
					    vec->Type()->YieldType());
			}

		break;
		}

	default:
		reporter->InternalError("unsupported type for log_write");
	}

	return lval;
	}

LogVal** LogMgr::RecordToFilterVals(Stream* stream, Filter* filter,
				    RecordVal* columns)
	{
	LogVal** vals = new LogVal*[filter->num_fields];

	for ( int i = 0; i < filter->num_fields; ++i )
		{
		TypeTag type = TYPE_ERROR;
		Val* val = columns;

		// For each field, first find the right value, which can
		// potentially be nested inside other records.
		list<int>& indices = filter->indices[i];

		for ( list<int>::iterator j = indices.begin(); j != indices.end(); ++j )
			{
			type = val->Type()->AsRecordType()->FieldType(*j)->Tag();
			val = val->AsRecordVal()->Lookup(*j);

			if ( ! val )
				{
				// Value, or any of its parents, is not set.
				vals[i] = new LogVal(filter->fields[i]->type, false);
				break;
				}
			}

		if ( val )
			vals[i] = ValToLogVal(val);
		}

	return vals;
	}

LogWriter* LogMgr::CreateWriter(EnumVal* id, EnumVal* writer, string path,
				int num_fields, LogField** fields)
	{
	Stream* stream = FindStream(id);

	if ( ! stream )
		// Don't know this stream.
		return false;

	Stream::WriterMap::iterator w =
		stream->writers.find(Stream::WriterPathPair(writer->AsEnum(), path));

	if ( w != stream->writers.end() && w->second )
		// If we already have a writer for this. That's fine, we just
		// return it.
		return w->second->writer;

	// Need to instantiate a new writer.

	LogWriterDefinition* ld = log_writers;

	while ( true )
		{
		if ( ld->type == BifEnum::Log::WRITER_DEFAULT )
			{
			reporter->Error("unknow writer when creating writer");
			return 0;
			}

		if ( ld->type == writer->AsEnum() )
			break;

		if ( ! ld->factory )
			// Oops, we can't instantiate this guy.
			return 0;

		// If the writer has an init function, call it.
		if ( ld->init )
			{
			if ( (*ld->init)() )
				// Clear the init function so that we won't
				// call it again later.
				ld->init = 0;
			else
				// Init failed, disable by deleting factory
				// function.
				ld->factory = 0;

			DBG_LOG(DBG_LOGGING, "failed to init writer class %s",
				ld->name);

			return false;
			}

		++ld;
		}

	assert(ld->factory);
	LogWriter* writer_obj = (*ld->factory)();

	if ( ! writer_obj->Init(path, num_fields, fields) )
		{
		DBG_LOG(DBG_LOGGING, "failed to init instance of writer %s",
			ld->name);

		return 0;
		}

	WriterInfo* winfo = new WriterInfo;
	winfo->type = writer->Ref()->AsEnumVal();
	winfo->writer = writer_obj;
	winfo->open_time = network_time;
	winfo->rotation_timer = 0;
	winfo->interval = 0;
	winfo->postprocessor = 0;

	// Search for a corresponding filter for the writer/path pair and use its
	// rotation settings.  If no matching filter is found, fall back on
	// looking up the logging framework's default rotation interval.
	bool found_filter_match = false;
	list<Filter*>::const_iterator it;

	for ( it = stream->filters.begin(); it != stream->filters.end(); ++it )
		{
		Filter* f = *it;
		if ( f->writer->AsEnum() == writer->AsEnum() &&
		     f->path == winfo->writer->Path() )
			{
			found_filter_match = true;
			winfo->interval = f->interval;
			winfo->postprocessor = f->postprocessor;
			break;
			}
		}

	if ( ! found_filter_match )
		{
		ID* id = global_scope()->Lookup("Log::default_rotation_interval");
		assert(id);
		winfo->interval = id->ID_Val()->AsInterval();
		}

	InstallRotationTimer(winfo);

	stream->writers.insert(
		Stream::WriterMap::value_type(Stream::WriterPathPair(writer->AsEnum(), path),
		winfo));

	return writer_obj;
	}

void LogMgr::DeleteVals(int num_fields, LogVal** vals)
	{
	for ( int i = 0; i < num_fields; i++ )
		delete vals[i];

	delete [] vals;
	}

bool LogMgr::Write(EnumVal* id, EnumVal* writer, string path, int num_fields,
		   LogVal** vals)
	{
	Stream* stream = FindStream(id);

	if ( ! stream )
		{
		// Don't know this stream.
#ifdef DEBUG
		ODesc desc;
		id->Describe(&desc);
		DBG_LOG(DBG_LOGGING, "unknown stream %s in LogMgr::Write()",
			desc.Description());
#endif
		DeleteVals(num_fields, vals);
		return false;
		}

	if ( ! stream->enabled )
		{
		DeleteVals(num_fields, vals);
		return true;
		}

	Stream::WriterMap::iterator w =
		stream->writers.find(Stream::WriterPathPair(writer->AsEnum(), path));

	if ( w == stream->writers.end() )
		{
		// Don't know this writer.
#ifdef DEBUG
		ODesc desc;
		id->Describe(&desc);
		DBG_LOG(DBG_LOGGING, "unknown writer %s in LogMgr::Write()",
			desc.Description());
#endif
		DeleteVals(num_fields, vals);
		return false;
		}

	bool success = (w->second ? w->second->writer->Write(num_fields, vals) : true);

	DBG_LOG(DBG_LOGGING,
		"Wrote pre-filtered record to path '%s' on stream '%s' [%s]",
		path.c_str(), stream->name.c_str(), (success ? "ok" : "error"));

	return success;
	}

void LogMgr::SendAllWritersTo(RemoteSerializer::PeerID peer)
	{
	for ( vector<Stream *>::iterator s = streams.begin(); s != streams.end(); ++s )
		{
		Stream* stream = (*s);

		if ( ! stream )
			continue;

		for ( Stream::WriterMap::iterator i = stream->writers.begin();
		      i != stream->writers.end(); i++ )
			{
			if ( ! i->second )
				continue;

			LogWriter* writer = i->second->writer;

			EnumVal writer_val(i->first.first, BifType::Enum::Log::Writer);
			remote_serializer->SendLogCreateWriter(peer, (*s)->id,
							       &writer_val,
							       i->first.second,
							       writer->NumFields(),
							       writer->Fields());
			}
		}
	}

bool LogMgr::SetBuf(EnumVal* id, bool enabled)
	{
	Stream* stream = FindStream(id);
	if ( ! stream )
		return false;

	for ( Stream::WriterMap::iterator i = stream->writers.begin();
	      i != stream->writers.end(); i++ )
		{
		if ( i->second )
			i->second->writer->SetBuf(enabled);
		}

	RemoveDisabledWriters(stream);

	return true;
	}

bool LogMgr::Flush(EnumVal* id)
	{
	Stream* stream = FindStream(id);
	if ( ! stream )
		return false;

	if ( ! stream->enabled )
		return true;

	for ( Stream::WriterMap::iterator i = stream->writers.begin();
	      i != stream->writers.end(); i++ )
		{
		if ( i->second )
			i->second->writer->Flush();
		}

	RemoveDisabledWriters(stream);

	return true;
	}

void LogMgr::Error(LogWriter* writer, const char* msg)
	{
	reporter->Error("error with writer for %s: %s",
		     writer->Path().c_str(), msg);
	}

// Timer which on dispatching rotates the filter.
class RotationTimer : public Timer {
public:
	RotationTimer(double t, LogMgr::WriterInfo* arg_winfo, bool arg_rotate)
		: Timer(t, TIMER_ROTATE)
			{
			winfo = arg_winfo;
			rotate = arg_rotate;
			}

	~RotationTimer();

	void Dispatch(double t, int is_expire);

protected:
	LogMgr::WriterInfo* winfo;
	bool rotate;
};

RotationTimer::~RotationTimer()
	{
	if ( winfo->rotation_timer == this )
		winfo->rotation_timer = 0;
	}

void RotationTimer::Dispatch(double t, int is_expire)
	{
	winfo->rotation_timer = 0;

	if ( rotate )
		log_mgr->Rotate(winfo);

	if ( ! is_expire )
		{
		winfo->open_time = network_time;
		log_mgr->InstallRotationTimer(winfo);
		}
	}

void LogMgr::InstallRotationTimer(WriterInfo* winfo)
	{
	if ( terminating )
		return;

	if ( winfo->rotation_timer )
		{
		timer_mgr->Cancel(winfo->rotation_timer);
		winfo->rotation_timer = 0;
		}

	double rotation_interval = winfo->interval;

	if ( rotation_interval )
		{
		// When this is called for the first time, network_time can still be
		// zero. If so, we set a timer which fires immediately but doesn't
		// rotate when it expires.
		if ( ! network_time )
			winfo->rotation_timer = new RotationTimer(1, winfo, false);
		else
			{
			if ( ! winfo->open_time )
				winfo->open_time = network_time;

			const char* base_time = log_rotate_base_time ?
				log_rotate_base_time->AsString()->CheckString() : 0;

			double delta_t =
				calc_next_rotate(rotation_interval, base_time);

			winfo->rotation_timer =
				new RotationTimer(network_time + delta_t, winfo, true);
			}

		timer_mgr->Add(winfo->rotation_timer);

		DBG_LOG(DBG_LOGGING, "Scheduled rotation timer for %s to %.6f",
			winfo->writer->Path().c_str(), winfo->rotation_timer->Time());
		}
	}

void LogMgr::Rotate(WriterInfo* winfo)
	{
	DBG_LOG(DBG_LOGGING, "Rotating %s at %.6f",
		winfo->writer->Path().c_str(), network_time);

	// Build a temporary path for the writer to move the file to.
	struct tm tm;
	char buf[128];
	const char* const date_fmt = "%y-%m-%d_%H.%M.%S";
	time_t teatime = (time_t)winfo->open_time;

	localtime_r(&teatime, &tm);
	strftime(buf, sizeof(buf), date_fmt, &tm);

	string tmp = string(fmt("%s-%s", winfo->writer->Path().c_str(), buf));

	// Trigger the rotation.
	winfo->writer->Rotate(tmp, winfo->open_time, network_time, terminating);
	}

bool LogMgr::FinishedRotation(LogWriter* writer, string new_name, string old_name,
		      double open, double close, bool terminating)
	{
	DBG_LOG(DBG_LOGGING, "Finished rotating %s at %.6f, new name %s",
		writer->Path().c_str(), network_time, new_name.c_str());

	WriterInfo* winfo = FindWriter(writer);
	if ( ! winfo )
		return true;

	// Create the RotationInfo record.
	RecordVal* info = new RecordVal(BifType::Record::Log::RotationInfo);
	info->Assign(0, winfo->type->Ref());
	info->Assign(1, new StringVal(new_name.c_str()));
	info->Assign(2, new StringVal(winfo->writer->Path().c_str()));
	info->Assign(3, new Val(open, TYPE_TIME));
	info->Assign(4, new Val(close, TYPE_TIME));
	info->Assign(5, new Val(terminating, TYPE_BOOL));

	Func* func = winfo->postprocessor;
	if ( ! func )
		{
		ID* id = global_scope()->Lookup("Log::__default_rotation_postprocessor");
		assert(id);
		func = id->ID_Val()->AsFunc();
		}

	assert(func);

	// Call the postprocessor function.
	val_list vl(1);
	vl.append(info);

	int result = 0;

	try
		{
		Val* v = func->Call(&vl);
		result = v->AsBool();
		Unref(v);
		}

	catch ( InterpreterException& e )
		{ /* Already reported. */ }

	return result;
	}
<|MERGE_RESOLUTION|>--- conflicted
+++ resolved
@@ -119,12 +119,6 @@
 		delete [] val.vector_val.vals;
 		}
 
-<<<<<<< HEAD
-	if ( type == TYPE_PORT && present )
-		delete val.port_val.proto;
-
-=======
->>>>>>> 4b3cc95f
 	}
 
 bool LogVal::IsCompatibleType(BroType* t, bool atomic_only)
@@ -199,11 +193,6 @@
 	case TYPE_COUNTER:
 		return fmt->Read(&val.uint_val, "uint");
 
-<<<<<<< HEAD
-	case TYPE_PORT:
-		val.port_val.proto = new string;
-		return fmt->Read(&val.port_val.port, "port") && fmt->Read(val.port_val.proto, "proto");
-=======
 	case TYPE_PORT: {
 		int proto;
 		if ( ! (fmt->Read(&val.port_val.port, "port") && fmt->Read(&proto, "proto") ) ) {
@@ -228,7 +217,6 @@
 		}
 		return true;
 		}
->>>>>>> 4b3cc95f
 
 	case TYPE_SUBNET:
 		{
@@ -345,11 +333,7 @@
 		return fmt->Write(val.uint_val, "uint");
 
 	case TYPE_PORT:
-<<<<<<< HEAD
-		return fmt->Write(val.port_val.port, "port") && fmt->Write(*val.port_val.proto, "proto");
-=======
 		return fmt->Write(val.port_val.port, "port") && fmt->Write(val.port_val.proto, "proto");
->>>>>>> 4b3cc95f
 
 	case TYPE_SUBNET:
 		{
@@ -1156,11 +1140,7 @@
 
 	case TYPE_PORT:
 		lval->val.port_val.port = val->AsPortVal()->Port();
-<<<<<<< HEAD
-		lval->val.port_val.proto = new string(TransportProtoToString(val->AsPortVal()->PortType()));
-=======
 		lval->val.port_val.proto = val->AsPortVal()->PortType();
->>>>>>> 4b3cc95f
 		break;
 
 	case TYPE_SUBNET:
