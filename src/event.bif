--- conflicted
+++ resolved
@@ -279,13 +279,8 @@
 
 event ssl_client_hello%(c: connection, version: count, possible_ts: time, session_id: string, ciphers: count_set%);
 event ssl_server_hello%(c: connection, version: count, possible_ts: time, session_id: string, cipher: count, comp_method: count%);
-<<<<<<< HEAD
-event ssl_extension%(c: connection, code: count, val: string%);
-event ssl_session_ticket_handshake%(c: connection, ticket_lifetime_hint: count, ticket: string%);
-=======
 event ssl_extension%(c: connection, is_orig: bool, code: count, val: string%);
 event ssl_alert%(c: connection, is_orig: bool, level: count, desc: count%);
->>>>>>> f8ec9862
 event ssl_established%(c: connection%);
 
 event x509_certificate%(c: connection, is_orig: bool, cert: X509, chain_idx: count, chain_len: count, der_cert: string%);
