--- conflicted
+++ resolved
@@ -796,7 +796,7 @@
 		reporter->InternalError("bad connection type in map_conn_type()");
 	}
 
-    // Cannot be reached;
+	// Cannot be reached;
 	assert(false);
 	}
 %%}
@@ -2009,19 +2009,6 @@
 # Install precompiled pcap filter.
 function install_pcap_filter%(id: PcapFilterID%): bool
 	%{
-<<<<<<< HEAD
-=======
-	ID* user_filter = global_scope()->Lookup("cmd_line_bpf_filter");
-
-	if ( ! user_filter )
-		reporter->InternalError("global cmd_line_bpf_filter not defined");
-
-	if ( user_filter->ID_Val()->AsStringVal()->Len() )
-		// Don't allow the script-level to change the filter when
-		// the user has specified one on the command line.
-		return new Val(0, TYPE_BOOL);
-
->>>>>>> 8992e7de
 	bool success = true;
 
 	loop_over_list(pkt_srcs, i)
@@ -3041,7 +3028,7 @@
 
 function syslog%(s: string%): any
 	%{
-    reporter->Syslog("%s", s->CheckString());
+	reporter->Syslog("%s", s->CheckString());
 	return 0;
 	%}
 
