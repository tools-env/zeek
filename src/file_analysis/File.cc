--- conflicted
+++ resolved
@@ -294,27 +294,12 @@
 	len = min(len, LookupFieldDefaultCount(bof_buffer_size_idx));
 	file_mgr->DetectMIME(data, len, &matches);
 
-<<<<<<< HEAD
-	if ( mime )
-		{
-		// strip off charset
-		const char* mime_end = strchr(mime, ';');
-
-		StringVal* mime_val = mime_end ?
-			new StringVal(mime_end - mime, mime) :
-			new StringVal(mime);
-
-		val->Assign(mime_type_idx, mime_val);
-		DBG_LOG(DBG_FILE_ANALYSIS, "[%s] Detected MIME type %s", id.c_str(), mime_val->CheckString());
-		}
-=======
 	if ( matches.empty() )
 		return false;
 
 	val->Assign(mime_type_idx,
 	            new StringVal(*(matches.begin()->second.begin())));
 	val->Assign(mime_types_idx, file_analysis::GenMIMEMatchesVal(matches));
->>>>>>> 37dd3312
 
 	return true;
 	}
