--- conflicted
+++ resolved
@@ -18,19 +18,12 @@
 
 event bro_init()
 	{
-<<<<<<< HEAD
 	Broker::enable();
 	Broker::subscribe_to_events("bro/event/");
 	Broker::publish_topic("bro/event/my_topic");
 	Broker::auto_event("bro/event/my_topic", auto_event_handler);
 	Broker::listen(broker_port, "127.0.0.1");
-=======
-	BrokerComm::enable();
-	BrokerComm::subscribe_to_events("bro/event/");
-	BrokerComm::auto_event("bro/event/my_topic", auto_event_handler);
-	BrokerComm::listen(broker_port, "127.0.0.1");
-        print "is_remote should be F, and is", is_remote_event();
->>>>>>> 9d0a9a5a
+	print "is_remote should be F, and is", is_remote_event();
 	}
 
 global event_count = 0;
@@ -40,7 +33,7 @@
 	{
 	++event_count;
 	print "got event msg", msg, n;
-        print "is_remote should be T, and is", is_remote_event();
+	print "is_remote should be T, and is", is_remote_event();
 
 	if ( event_count == events_to_recv )
 		{
