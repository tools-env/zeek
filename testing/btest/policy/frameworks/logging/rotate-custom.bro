--- conflicted
+++ resolved
@@ -1,10 +1,5 @@
-<<<<<<< HEAD
-# @TEST-USE-PROFILES dataseries
-# @TEST-EXEC: bro -r %DIR/rotation.trace %INPUT | egrep "test|test2" | sort >out
-=======
 #
 # @TEST-EXEC: bro -b -r %DIR/rotation.trace %INPUT 2>&1 | egrep "test|test2" | sort >out
->>>>>>> 78e69a0b
 # @TEST-EXEC: for i in `ls test*.log | sort`; do printf '> %s\n' $i; cat $i; done | sort | uniq >>out
 # @TEST-EXEC: btest-diff out
 
