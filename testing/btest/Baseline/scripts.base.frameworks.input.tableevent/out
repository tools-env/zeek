[source=../input.log, reader=Input::READER_ASCII, mode=Input::MANUAL, name=input, destination={
[2] = T,
[4] = F,
[6] = F,
[7] = T,
[1] = T,
[5] = F,
[3] = F
}, idx=<no value description>, val=<no value description>, want_record=F, ev=line
{ 
print outfile, description;
print outfile, tpe;
print outfile, left;
print outfile, right;
try = try + 1;
if (7 == try) 
{ 
close(outfile);
terminate();
}
<<<<<<< HEAD
=======

}, pred=<uninitialized>, config={
>>>>>>> 86826770

}, pred=<uninitialized>]
Input::EVENT_NEW
[i=1]
T
[source=../input.log, reader=Input::READER_ASCII, mode=Input::MANUAL, name=input, destination={
[2] = T,
[4] = F,
[6] = F,
[7] = T,
[1] = T,
[5] = F,
[3] = F
}, idx=<no value description>, val=<no value description>, want_record=F, ev=line
{ 
print outfile, description;
print outfile, tpe;
print outfile, left;
print outfile, right;
try = try + 1;
if (7 == try) 
{ 
close(outfile);
terminate();
}
<<<<<<< HEAD
=======

}, pred=<uninitialized>, config={
>>>>>>> 86826770

}, pred=<uninitialized>]
Input::EVENT_NEW
[i=2]
T
[source=../input.log, reader=Input::READER_ASCII, mode=Input::MANUAL, name=input, destination={
[2] = T,
[4] = F,
[6] = F,
[7] = T,
[1] = T,
[5] = F,
[3] = F
}, idx=<no value description>, val=<no value description>, want_record=F, ev=line
{ 
print outfile, description;
print outfile, tpe;
print outfile, left;
print outfile, right;
try = try + 1;
if (7 == try) 
{ 
close(outfile);
terminate();
}
<<<<<<< HEAD
=======

}, pred=<uninitialized>, config={
>>>>>>> 86826770

}, pred=<uninitialized>]
Input::EVENT_NEW
[i=3]
F
[source=../input.log, reader=Input::READER_ASCII, mode=Input::MANUAL, name=input, destination={
[2] = T,
[4] = F,
[6] = F,
[7] = T,
[1] = T,
[5] = F,
[3] = F
}, idx=<no value description>, val=<no value description>, want_record=F, ev=line
{ 
print outfile, description;
print outfile, tpe;
print outfile, left;
print outfile, right;
try = try + 1;
if (7 == try) 
{ 
close(outfile);
terminate();
}
<<<<<<< HEAD
=======

}, pred=<uninitialized>, config={
>>>>>>> 86826770

}, pred=<uninitialized>]
Input::EVENT_NEW
[i=4]
F
[source=../input.log, reader=Input::READER_ASCII, mode=Input::MANUAL, name=input, destination={
[2] = T,
[4] = F,
[6] = F,
[7] = T,
[1] = T,
[5] = F,
[3] = F
}, idx=<no value description>, val=<no value description>, want_record=F, ev=line
{ 
print outfile, description;
print outfile, tpe;
print outfile, left;
print outfile, right;
try = try + 1;
if (7 == try) 
{ 
close(outfile);
terminate();
}
<<<<<<< HEAD
=======

}, pred=<uninitialized>, config={
>>>>>>> 86826770

}, pred=<uninitialized>]
Input::EVENT_NEW
[i=5]
F
[source=../input.log, reader=Input::READER_ASCII, mode=Input::MANUAL, name=input, destination={
[2] = T,
[4] = F,
[6] = F,
[7] = T,
[1] = T,
[5] = F,
[3] = F
}, idx=<no value description>, val=<no value description>, want_record=F, ev=line
{ 
print outfile, description;
print outfile, tpe;
print outfile, left;
print outfile, right;
try = try + 1;
if (7 == try) 
{ 
close(outfile);
terminate();
}
<<<<<<< HEAD
=======

}, pred=<uninitialized>, config={
>>>>>>> 86826770

}, pred=<uninitialized>]
Input::EVENT_NEW
[i=6]
F
[source=../input.log, reader=Input::READER_ASCII, mode=Input::MANUAL, name=input, destination={
[2] = T,
[4] = F,
[6] = F,
[7] = T,
[1] = T,
[5] = F,
[3] = F
}, idx=<no value description>, val=<no value description>, want_record=F, ev=line
{ 
print outfile, description;
print outfile, tpe;
print outfile, left;
print outfile, right;
try = try + 1;
if (7 == try) 
{ 
close(outfile);
terminate();
}
<<<<<<< HEAD
=======

}, pred=<uninitialized>, config={
>>>>>>> 86826770

}, pred=<uninitialized>]
Input::EVENT_NEW
[i=7]
T<|MERGE_RESOLUTION|>--- conflicted
+++ resolved
@@ -18,13 +18,10 @@
 close(outfile);
 terminate();
 }
-<<<<<<< HEAD
-=======
 
 }, pred=<uninitialized>, config={
->>>>>>> 86826770
 
-}, pred=<uninitialized>]
+}]
 Input::EVENT_NEW
 [i=1]
 T
@@ -48,13 +45,10 @@
 close(outfile);
 terminate();
 }
-<<<<<<< HEAD
-=======
 
 }, pred=<uninitialized>, config={
->>>>>>> 86826770
 
-}, pred=<uninitialized>]
+}]
 Input::EVENT_NEW
 [i=2]
 T
@@ -78,13 +72,10 @@
 close(outfile);
 terminate();
 }
-<<<<<<< HEAD
-=======
 
 }, pred=<uninitialized>, config={
->>>>>>> 86826770
 
-}, pred=<uninitialized>]
+}]
 Input::EVENT_NEW
 [i=3]
 F
@@ -108,13 +99,10 @@
 close(outfile);
 terminate();
 }
-<<<<<<< HEAD
-=======
 
 }, pred=<uninitialized>, config={
->>>>>>> 86826770
 
-}, pred=<uninitialized>]
+}]
 Input::EVENT_NEW
 [i=4]
 F
@@ -138,13 +126,10 @@
 close(outfile);
 terminate();
 }
-<<<<<<< HEAD
-=======
 
 }, pred=<uninitialized>, config={
->>>>>>> 86826770
 
-}, pred=<uninitialized>]
+}]
 Input::EVENT_NEW
 [i=5]
 F
@@ -168,13 +153,10 @@
 close(outfile);
 terminate();
 }
-<<<<<<< HEAD
-=======
 
 }, pred=<uninitialized>, config={
->>>>>>> 86826770
 
-}, pred=<uninitialized>]
+}]
 Input::EVENT_NEW
 [i=6]
 F
@@ -198,13 +180,10 @@
 close(outfile);
 terminate();
 }
-<<<<<<< HEAD
-=======
 
 }, pred=<uninitialized>, config={
->>>>>>> 86826770
 
-}, pred=<uninitialized>]
+}]
 Input::EVENT_NEW
 [i=7]
 T