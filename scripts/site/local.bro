##! Local site policy. Customize as appropriate. 
##!
##! This file will not be overwritten when upgrading or reinstalling!

# This script logs which scripts were loaded during each run.
@load misc/loaded-scripts

# Apply the default tuning scripts for common tuning settings.
@load tuning/defaults

# Load the scan detection script.
@load misc/scan

<<<<<<< HEAD
# Log some information about web applications being used by users 
# on your network.
@load misc/app-metrics

# Detect traceroute being run on the network.  
@load misc/detect-traceroute

=======
>>>>>>> e46300a7
# Generate notices when vulnerable versions of software are discovered.
# The default is to only monitor software found in the address space defined
# as "local".  Refer to the software framework's documentation for more 
# information.
@load frameworks/software/vulnerable

# Detect software changing (e.g. attacker installing hacked SSHD).
@load frameworks/software/version-changes

# This adds signatures to detect cleartext forward and reverse windows shells.
@load-sigs frameworks/signatures/detect-windows-shells

# Uncomment the following line to begin receiving (by default hourly) emails
# containing all of your notices.
# redef Notice::policy += { [$action = Notice::ACTION_ALARM, $priority = 0] };

# Load all of the scripts that detect software in various protocols.
@load protocols/ftp/software
@load protocols/smtp/software
@load protocols/ssh/software
@load protocols/http/software
# The detect-webapps script could possibly cause performance trouble when 
# running on live traffic.  Enable it cautiously.
#@load protocols/http/detect-webapps

# This script detects DNS results pointing toward your Site::local_nets 
# where the name is not part of your local DNS zone and is being hosted 
# externally.  Requires that the Site::local_zones variable is defined.
@load protocols/dns/detect-external-names

# Script to detect various activity in FTP sessions.
@load protocols/ftp/detect

# Scripts that do asset tracking.
@load protocols/conn/known-hosts
@load protocols/conn/known-services
@load protocols/ssl/known-certs

# This script enables SSL/TLS certificate validation.
@load protocols/ssl/validate-certs

# This script checks each SSL certificate hash against the ICSI certificate
# notary service.
@load protocols/ssl/notary

# If you have libGeoIP support built in, do some geographic detections and 
# logging for SSH traffic.
@load protocols/ssh/geo-data
# Detect hosts doing SSH bruteforce attacks.
@load protocols/ssh/detect-bruteforcing
# Detect logins using "interesting" hostnames.
@load protocols/ssh/interesting-hostnames

# Detect MD5 sums in Team Cymru's Malware Hash Registry.
@load protocols/http/detect-MHR
# Detect SQL injection attacks.
@load protocols/http/detect-sqli<|MERGE_RESOLUTION|>--- conflicted
+++ resolved
@@ -11,16 +11,13 @@
 # Load the scan detection script.
 @load misc/scan
 
-<<<<<<< HEAD
 # Log some information about web applications being used by users 
 # on your network.
-@load misc/app-metrics
+@load misc/app-stats
 
 # Detect traceroute being run on the network.  
 @load misc/detect-traceroute
 
-=======
->>>>>>> e46300a7
 # Generate notices when vulnerable versions of software are discovered.
 # The default is to only monitor software found in the address space defined
 # as "local".  Refer to the software framework's documentation for more 
